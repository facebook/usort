name: Build
on:
  push:
    branches:
<<<<<<< HEAD
=======
      - master
>>>>>>> f504af68
      - main
      - tmp-*
    tags:
      - v*
  pull_request:

jobs:
  usort:
    runs-on: ${{ matrix.os }}
    strategy:
      fail-fast: false
      matrix:
        python-version: ["3.6", "3.7", "3.8", "3.9"]
        os: [macOS-latest, ubuntu-latest, windows-latest]

    steps:
      - name: Checkout
        uses: actions/checkout@v1
      - name: Set Up Python ${{ matrix.python-version }}
        uses: actions/setup-python@v2
        with:
          python-version: ${{ matrix.python-version }}
      - name: Install
        run: |
          python -m pip install --upgrade pip
          make setup
          pip install -U .
      - name: Test
        run: make test
      - name: Lint
        run: make lint
<<<<<<< HEAD
      - name: Documentation
        run: make html
=======
        if: ${{ matrix.python-version != '3.9' }}
      - name: Coverage
        run: codecov --token ${{ secrets.CODECOV_TOKEN }} --branch ${{ github.ref }}
        continue-on-error: true
>>>>>>> f504af68
<|MERGE_RESOLUTION|>--- conflicted
+++ resolved
@@ -2,10 +2,6 @@
 on:
   push:
     branches:
-<<<<<<< HEAD
-=======
-      - master
->>>>>>> f504af68
       - main
       - tmp-*
     tags:
@@ -37,12 +33,6 @@
         run: make test
       - name: Lint
         run: make lint
-<<<<<<< HEAD
+        if: ${{ matrix.python-version != '3.9' }}
       - name: Documentation
-        run: make html
-=======
-        if: ${{ matrix.python-version != '3.9' }}
-      - name: Coverage
-        run: codecov --token ${{ secrets.CODECOV_TOKEN }} --branch ${{ github.ref }}
-        continue-on-error: true
->>>>>>> f504af68
+        run: make html